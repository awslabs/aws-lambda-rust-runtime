/// AWS Lambda event definitions for activemq.
#[cfg(feature = "activemq")]
pub mod activemq;

/// AWS Lambda event definitions for alb.
#[cfg(feature = "alb")]
pub mod alb;
/// AWS Lambda event definitions for apigw.
#[cfg(feature = "apigw")]
pub mod apigw;

/// AWS Lambda event definitions for appsync.
#[cfg(feature = "appsync")]
pub mod appsync;

/// AWS Lambda event definitions for autoscaling.
#[cfg(feature = "autoscaling")]
pub mod autoscaling;

/// AWS Lambda event definitions for chime_bot.
#[cfg(feature = "chime_bot")]
pub mod chime_bot;

/// AWS Lambda event definitions for clientvpn.
#[cfg(feature = "clientvpn")]
pub mod clientvpn;

/// AWS Lambda event definitions for cloudformation.
#[cfg(feature = "cloudformation")]
pub mod cloudformation;

/// CloudWatch Events payload
#[cfg(feature = "cloudwatch_events")]
pub mod cloudwatch_events;

/// AWS Lambda event definitions for cloudwatch_logs.
#[cfg(feature = "cloudwatch_logs")]
pub mod cloudwatch_logs;

/// AWS Lambda event definitions for code_commit.
#[cfg(feature = "code_commit")]
pub mod code_commit;

/// AWS Lambda event definitions for codebuild.
#[cfg(feature = "codebuild")]
pub mod codebuild;

/// AWS Lambda event definitions for codedeploy.
#[cfg(feature = "codedeploy")]
pub mod codedeploy;

/// AWS Lambda event definitions for codepipeline_cloudwatch.
#[cfg(feature = "codepipeline_cloudwatch")]
pub mod codepipeline_cloudwatch;

/// AWS Lambda event definitions for codepipeline_job.
#[cfg(feature = "codepipeline_job")]
pub mod codepipeline_job;

/// AWS Lambda event definitions for cognito.
#[cfg(feature = "cognito")]
pub mod cognito;

/// AWS Lambda event definitions for config.
#[cfg(feature = "config")]
pub mod config;

/// AWS Lambda event definitions for connect.
#[cfg(feature = "connect")]
pub mod connect;

/// AWS Lambda event definitions for dynamodb.
#[cfg(feature = "dynamodb")]
pub mod dynamodb;

/// AWS Lambda event definitions for ecr_scan.
#[cfg(feature = "ecr_scan")]
pub mod ecr_scan;

/// AWS Lambda event definitions for firehose.
#[cfg(feature = "firehose")]
pub mod firehose;

/// AWS Lambda event definitions for iam.
#[cfg(feature = "iam")]
pub mod iam;

/// AWS Lambda event definitions for iot.
#[cfg(feature = "iot")]
pub mod iot;

/// AWS Lambda event definitions for iot_1_click.
#[cfg(feature = "iot_1_click")]
pub mod iot_1_click;

/// AWS Lambda event definitions for iot_button.
#[cfg(feature = "iot_button")]
pub mod iot_button;

/// AWS Lambda event definitions for iot_deprecated.
#[cfg(feature = "iot_deprecated")]
pub mod iot_deprecated;

/// AWS Lambda event definitions for kafka.
#[cfg(feature = "kafka")]
pub mod kafka;

/// AWS Lambda event definitions for kinesis.
#[cfg(feature = "kinesis")]
pub mod kinesis;

/// AWS Lambda event definitions for lambda_function_urls.
#[cfg(feature = "lambda_function_urls")]
pub mod lambda_function_urls;

/// AWS Lambda event definitions for lex.
#[cfg(feature = "lex")]
pub mod lex;

/// AWS Lambda event definitions for rabbitmq.
#[cfg(feature = "rabbitmq")]
pub mod rabbitmq;

/// AWS Lambda event definitions for s3.
#[cfg(feature = "s3")]
pub mod s3;

/// AWS Lambda event definitions for ses.
#[cfg(feature = "ses")]
pub mod ses;

/// AWS Lambda event definitions for SNS.
#[cfg(feature = "sns")]
pub mod sns;

/// AWS Lambda event definitions for SQS.
#[cfg(feature = "sqs")]
pub mod sqs;

/// AWS Lambda event definitions for streams.
#[cfg(feature = "streams")]
pub mod streams;

<<<<<<< HEAD
// AWS Lambda event definitions for DocumentDB
#[cfg(feature = "documentdb")]
pub mod documentdb;
=======
/// AWS Lambda event definitions for EventBridge.
#[cfg(feature = "eventbridge")]
pub mod eventbridge;
>>>>>>> bcd3f971
<|MERGE_RESOLUTION|>--- conflicted
+++ resolved
@@ -141,12 +141,10 @@
 #[cfg(feature = "streams")]
 pub mod streams;
 
-<<<<<<< HEAD
 // AWS Lambda event definitions for DocumentDB
 #[cfg(feature = "documentdb")]
 pub mod documentdb;
-=======
+
 /// AWS Lambda event definitions for EventBridge.
 #[cfg(feature = "eventbridge")]
-pub mod eventbridge;
->>>>>>> bcd3f971
+pub mod eventbridge;