//! ALB and API Gateway extension methods for `http::Request` types

use failure::Fail;
use http::{header::CONTENT_TYPE, Request as HttpRequest};
use serde::{de::value::Error as SerdeError, Deserialize};
use serde_json;
use serde_urlencoded;

use crate::{request::RequestContext, strmap::StrMap};

/// ALB/API gateway pre-parsed http query string parameters
pub(crate) struct QueryStringParameters(pub(crate) StrMap);

/// API gateway pre-extracted url path parameters
///
/// These will always be empty for ALB requests
pub(crate) struct PathParameters(pub(crate) StrMap);

/// API gateway configured
/// [stage variables](https://docs.aws.amazon.com/apigateway/latest/developerguide/stage-variables.html)
///
/// These will always be empty for ALB requests
pub(crate) struct StageVariables(pub(crate) StrMap);

/// Payload deserialization errors
#[derive(Debug, Fail)]
pub enum PayloadError {
    /// Returned when `application/json` bodies fail to deserialize a payload
    #[fail(display = "failed to parse payload from application/json")]
    Json(serde_json::Error),
    /// Returned when `application/x-www-form-urlencoded` bodies fail to deserialize a payload
    #[fail(display = "failed to parse payload application/x-www-form-urlencoded")]
    WwwFormUrlEncoded(SerdeError),
}

/// Extentions for `lambda_http::Request` structs that
/// provide access to [API gateway](https://docs.aws.amazon.com/apigateway/latest/developerguide/set-up-lambda-proxy-integrations.html#api-gateway-simple-proxy-for-lambda-input-format)
/// and [ALB](https://docs.aws.amazon.com/elasticloadbalancing/latest/application/lambda-functions.html)
/// features.
<<<<<<< HEAD
///
/// # Examples
///
=======
///
/// # Examples
///
>>>>>>> 6f693fbf
/// You can also access a request's body in deserialized format
/// for payloads sent in `application/x-www-form-urlencoded` or
/// `application/x-www-form-urlencoded` format
///
/// ```rust,no_run
/// #[macro_use] extern crate lambda_http;
/// extern crate lambda_runtime as lambda;
/// #[macro_use] extern crate serde_derive;
///
/// use lambda::{Context, HandlerError};
/// use lambda_http::{Body, Request, Response, RequestExt};
///
/// #[derive(Debug,Deserialize,Default)]
/// struct Args {
///   #[serde(default)]
///   x: usize,
///   #[serde(default)]
///   y: usize
/// }
///
/// fn main() {
///   lambda!(handler)
/// }
///
/// fn handler(
///   request: Request,
///   ctx: lambda::Context
/// ) -> Result<Response<Body>, lambda::HandlerError> {
///   let args: Args = request.payload()
///     .unwrap_or_else(|_parse_err| None)
///     .unwrap_or_default();
///   Ok(
///      Response::new(
///        format!(
///          "{} + {} = {}",
///          args.x,
///          args.y,
///          args.x + args.y
///        ).into()
///      )
///   )
/// }
/// ```
pub trait RequestExt {
    /// Return pre-parsed http query string parameters, parameters
    /// provided after the `?` portion of a url,
    /// associated with the API gateway request.
    ///
    /// The yielded value represents both single and multi-valued
    /// parameters alike. When multiple query string parameters with the same
    /// name are expected, `query_string_parameters().get_all("many")` to retrieve them all.
    ///
    /// No query parameters
    /// will yield an empty `StrMap`.
    fn query_string_parameters(&self) -> StrMap;

    /// Return pre-extracted path parameters, parameter provided in url placeholders
    /// `/foo/{bar}/baz/{boom}`,
    /// associated with the API gateway request. No path parameters
    /// will yield an empty `StrMap`
    ///
    /// These will always be empty for ALB triggered requests
    fn path_parameters(&self) -> StrMap;

    /// Return [stage variables](https://docs.aws.amazon.com/apigateway/latest/developerguide/stage-variables.html)
    /// associated with the API gateway request. No stage parameters
    /// will yield an empty `StrMap`
    ///
    /// These will always be empty for ALB triggered requests
    fn stage_variables(&self) -> StrMap;

    /// Return request context data assocaited with the ALB or API gateway request
    fn request_context(&self) -> RequestContext;

    /// Return the Result of a payload parsed into a serde Deserializeable
    /// type
    ///
    /// Currently only `application/x-www-form-urlencoded`
    /// and `application/json` flavors of content type
    /// are supported
    ///
    /// A [PayloadError](enum.PayloadError.html) will be returned for undeserializable
    /// payloads. If no body is provided, `Ok(None)` will be returned.
    fn payload<D>(&self) -> Result<Option<D>, PayloadError>
    where
        for<'de> D: Deserialize<'de>;
}

impl RequestExt for HttpRequest<super::Body> {
    fn query_string_parameters(&self) -> StrMap {
        self.extensions()
            .get::<QueryStringParameters>()
            .map(|ext| ext.0.clone())
            .unwrap_or_default()
    }
    fn path_parameters(&self) -> StrMap {
        self.extensions()
            .get::<PathParameters>()
            .map(|ext| ext.0.clone())
            .unwrap_or_default()
    }
    fn stage_variables(&self) -> StrMap {
        self.extensions()
            .get::<StageVariables>()
            .map(|ext| ext.0.clone())
            .unwrap_or_default()
    }

    fn request_context(&self) -> RequestContext {
        self.extensions().get::<RequestContext>().cloned().unwrap_or_default()
    }

    fn payload<D>(&self) -> Result<Option<D>, PayloadError>
    where
        for<'de> D: Deserialize<'de>,
    {
        self.headers()
            .get(CONTENT_TYPE)
            .map(|ct| match ct.to_str() {
                Ok("application/x-www-form-urlencoded") => serde_urlencoded::from_bytes::<D>(self.body().as_ref())
                    .map_err(PayloadError::WwwFormUrlEncoded)
                    .map(Some),
                Ok("application/json") => serde_json::from_slice::<D>(self.body().as_ref())
                    .map_err(PayloadError::Json)
                    .map(Some),
                _ => Ok(None),
            })
            .unwrap_or_else(|| Ok(None))
    }
}

#[cfg(test)]
mod tests {
    use http::{HeaderMap, Request as HttpRequest};
    use serde_derive::Deserialize;
    use std::collections::HashMap;

    use crate::{LambdaRequest, RequestExt, StrMap};

    #[test]
    fn requests_have_query_string_ext() {
        let mut headers = HeaderMap::new();
        headers.insert("Host", "www.rust-lang.org".parse().unwrap());
        let mut query = HashMap::new();
        query.insert("foo".to_owned(), vec!["bar".to_owned()]);
        let lambda_request = LambdaRequest {
            path: "/foo".into(),
            headers,
            query_string_parameters: StrMap(query.clone().into()),
            ..LambdaRequest::default()
        };
        let actual = HttpRequest::from(lambda_request);
        assert_eq!(actual.query_string_parameters(), StrMap(query.clone().into()));
    }

    #[test]
    fn requests_have_form_post_parseable_payloads() {
        let mut headers = HeaderMap::new();
        headers.insert("Host", "www.rust-lang.org".parse().unwrap());
        headers.insert("Content-Type", "application/x-www-form-urlencoded".parse().unwrap());
        #[derive(Deserialize, PartialEq, Debug)]
        struct Payload {
            foo: String,
            baz: usize,
        }
        let lambda_request = LambdaRequest {
            path: "/foo".into(),
            headers,
            body: Some("foo=bar&baz=2".into()),
            ..LambdaRequest::default()
        };
        let actual = HttpRequest::from(lambda_request);
        let payload: Option<Payload> = actual.payload().unwrap_or_default();
        assert_eq!(
            payload,
            Some(Payload {
                foo: "bar".into(),
                baz: 2
            })
        )
    }

    #[test]
    fn requests_have_form_post_parseable_payloads_for_hashmaps() {
        let mut headers = HeaderMap::new();
        headers.insert("Host", "www.rust-lang.org".parse().unwrap());
        headers.insert("Content-Type", "application/x-www-form-urlencoded".parse().unwrap());
        let lambda_request = LambdaRequest {
            path: "/foo".into(),
            headers,
            body: Some("foo=bar&baz=2".into()),
            ..LambdaRequest::default()
        };
        let actual = HttpRequest::from(lambda_request);
        let mut expected = HashMap::new();
        expected.insert("foo".to_string(), "bar".to_string());
        expected.insert("baz".to_string(), "2".to_string());
        let payload: Option<HashMap<String, String>> = actual.payload().unwrap_or_default();
        assert_eq!(payload, Some(expected))
    }

    #[test]
    fn requests_have_json_parseable_payloads() {
        let mut headers = HeaderMap::new();
        headers.insert("Host", "www.rust-lang.org".parse().unwrap());
        headers.insert("Content-Type", "application/json".parse().unwrap());
        #[derive(Deserialize, PartialEq, Debug)]
        struct Payload {
            foo: String,
            baz: usize,
        }
<<<<<<< HEAD
        let gwr: LambdaRequest<'_> = LambdaRequest {
=======
        let lambda_request: LambdaRequest<'_> = LambdaRequest {
>>>>>>> 6f693fbf
            path: "/foo".into(),
            headers,
            body: Some(r#"{"foo":"bar", "baz": 2}"#.into()),
            ..LambdaRequest::default()
        };
        let actual = HttpRequest::from(lambda_request);
        let payload: Option<Payload> = actual.payload().unwrap_or_default();
        assert_eq!(
            payload,
            Some(Payload {
                foo: "bar".into(),
                baz: 2
            })
        )
    }
}<|MERGE_RESOLUTION|>--- conflicted
+++ resolved
@@ -37,15 +37,9 @@
 /// provide access to [API gateway](https://docs.aws.amazon.com/apigateway/latest/developerguide/set-up-lambda-proxy-integrations.html#api-gateway-simple-proxy-for-lambda-input-format)
 /// and [ALB](https://docs.aws.amazon.com/elasticloadbalancing/latest/application/lambda-functions.html)
 /// features.
-<<<<<<< HEAD
 ///
 /// # Examples
 ///
-=======
-///
-/// # Examples
-///
->>>>>>> 6f693fbf
 /// You can also access a request's body in deserialized format
 /// for payloads sent in `application/x-www-form-urlencoded` or
 /// `application/x-www-form-urlencoded` format
@@ -257,11 +251,8 @@
             foo: String,
             baz: usize,
         }
-<<<<<<< HEAD
-        let gwr: LambdaRequest<'_> = LambdaRequest {
-=======
+
         let lambda_request: LambdaRequest<'_> = LambdaRequest {
->>>>>>> 6f693fbf
             path: "/foo".into(),
             headers,
             body: Some(r#"{"foo":"bar", "baz": 2}"#.into()),
