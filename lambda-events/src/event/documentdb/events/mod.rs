pub mod commom_types;
pub mod delete_event;
pub mod drop_event;
pub mod insert_event;
<<<<<<< HEAD
pub mod replace_event;
pub mod update_event;
=======
pub mod rename_event;
pub mod replace_event;
>>>>>>> c385aad7
<|MERGE_RESOLUTION|>--- conflicted
+++ resolved
@@ -2,10 +2,6 @@
 pub mod delete_event;
 pub mod drop_event;
 pub mod insert_event;
-<<<<<<< HEAD
-pub mod replace_event;
-pub mod update_event;
-=======
 pub mod rename_event;
 pub mod replace_event;
->>>>>>> c385aad7
+pub mod update_event;