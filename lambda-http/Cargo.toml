[package]
name = "lambda_http"
version = "0.1.0"
authors = ["Doug Tangren"]
edition = "2018"
description = "Rust API Gateway proxy event interfaces for AWS Lambda"
keywords = ["AWS", "Lambda", "APIGateway", "ALB", "API"]
license = "Apache-2.0"
homepage = "https://github.com/awslabs/aws-lambda-rust-runtime"
repository = "https://github.com/awslabs/aws-lambda-rust-runtime"
documentation = "https://docs.rs/lambda_runtime"
readme = "../README.md"

[badges]
travis-ci = { repository = "awslabs/aws-lambda-rust-runtime" }
maintenance = { status = "actively-developed" }

[dependencies]
http = "0.1"
serde = "^1"
serde_json = "^1"
serde_derive = "^1"
lambda_runtime = { path = "../lambda-runtime", version = "^0.1" }
tokio = "^0.1"
base64 = "0.10"
failure = "0.1"
failure_derive = "0.1"
serde_urlencoded = "0.5"

[dev-dependencies]
log = "^0.4"
simple_logger = "^1"
<<<<<<< HEAD

[features]
default = ['apigw', 'alb']
apigw = []
alb = []
=======
>>>>>>> 6f693fbf
<|MERGE_RESOLUTION|>--- conflicted
+++ resolved
@@ -30,11 +30,8 @@
 [dev-dependencies]
 log = "^0.4"
 simple_logger = "^1"
-<<<<<<< HEAD
 
 [features]
 default = ['apigw', 'alb']
 apigw = []
-alb = []
-=======
->>>>>>> 6f693fbf
+alb = []