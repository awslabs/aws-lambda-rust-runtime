--- conflicted
+++ resolved
@@ -9,15 +9,11 @@
 homepage = "https://github.com/awslabs/aws-lambda-rust-runtime"
 repository = "https://github.com/awslabs/aws-lambda-rust-runtime"
 documentation = "https://docs.rs/lambda_runtime"
-<<<<<<< HEAD
-edition = "2018"
-=======
 readme = "../README.md"
 
 [badges]
 travis-ci = { repository = "awslabs/aws-lambda-rust-runtime" }
 maintenance = { status = "actively-developed" }
->>>>>>> 9966ee3b
 
 [dependencies]
 serde = "^1"
@@ -25,7 +21,6 @@
 serde_derive = "^1"
 tokio = "0.1"
 log = "^0.4"
-<<<<<<< HEAD
 lambda_runtime_core = { path = "../lambda-runtime-core", version = "^0.1" }
 
 [dev-dependencies]
@@ -33,14 +28,4 @@
 simple-error = "^0.1"
 failure = "^0.1"
 #rusoto_core = "^0.35"
-#rusoto_dynamodb = "^0.35"
-=======
-hyper = "^0.12"
-tokio = "^0.1"
-backtrace = "^0.3"
-lambda_runtime_client = { path = "../lambda-runtime-client", version = "^0.1" }
-chrono = "^0.4"
-
-[dev-dependencies]
-simple_logger = "^1"
->>>>>>> 9966ee3b
+#rusoto_dynamodb = "^0.35"