--- conflicted
+++ resolved
@@ -127,13 +127,8 @@
 
 #[doc(hidden)]
 pub struct TransformResponse<R, E> {
-<<<<<<< HEAD
     request_origin: RequestOrigin,
-    fut: Pin<Box<dyn Future<Output = Result<R, E>>>>,
-=======
-    is_alb: bool,
     fut: Pin<Box<dyn Future<Output = Result<R, E>> + Send + Sync>>,
->>>>>>> 6033ce3b
 }
 
 impl<R, E> Future for TransformResponse<R, E>
@@ -174,13 +169,9 @@
 impl<H: Handler> LambdaHandler<LambdaRequest<'_>, LambdaResponse> for Adapter<H> {
     type Error = H::Error;
     type Fut = TransformResponse<H::Response, Self::Error>;
-<<<<<<< HEAD
-    fn call(&mut self, event: LambdaRequest<'_>, context: Context) -> Self::Fut {
+
+    fn call(self, event: LambdaRequest<'_>, context: Context) -> Self::Fut {
         let request_origin = event.request_origin();
-=======
-    fn call(&self, event: LambdaRequest<'_>, context: Context) -> Self::Fut {
-        let is_alb = event.is_alb();
->>>>>>> 6033ce3b
         let fut = Box::pin(self.handler.call(event.into(), context));
         TransformResponse { request_origin, fut }
     }
