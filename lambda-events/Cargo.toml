[package]
name = "aws_lambda_events"
version = "0.11.1"
description = "AWS Lambda event definitions"
authors = [
  "Christian Legnitto <christian@legnitto.com>",
  "Sam Rijs <srijs@airpost.net>",
  "David Calavera <dcalaver@amazon.com>",
]
license = "MIT"
homepage = "https://github.com/awslabs/aws-lambda-rust-runtime"
repository = "https://github.com/awslabs/aws-lambda-rust-runtime"
readme = "README.md"
keywords = ["lambda", "aws", "amazon", "events", "S3"]
categories = ["api-bindings", "encoding", "web-programming"]
edition = "2021"

[dependencies]
base64 = "0.21"
http = { version = "0.2", optional = true }
http-body = { version = "0.4", optional = true }
http-serde = { version = "^1", optional = true }
serde = { version = "^1", features = ["derive"] }
serde_with = { version = "^3", features = ["json"], optional = true }
serde_json = "^1"
serde_dynamo = { version = "^4.1", optional = true }
bytes = { version = "1", features = ["serde"], optional = true }
chrono = { version = "0.4.31", default-features = false, features = [
  "clock",
  "serde",
  "std",
], optional = true }
<<<<<<< HEAD
query_map = { version = "^0.7", features = [ "serde","url-query",], optional = true }
=======
query_map = { version = "^0.7", features = [
  "serde",
  "url-query",
], optional = true }
>>>>>>> 1cbe34b7
flate2 = { version = "1.0.24", optional = true }

[features]
default = [
  "activemq",
  "alb",
  "apigw",
  "appsync",
  "autoscaling",
  "chime_bot",
  "clientvpn",
  "cloudformation",
  "cloudwatch_events",
  "cloudwatch_logs",
  "code_commit",
  "codebuild",
  "codedeploy",
  "codepipeline_cloudwatch",
  "codepipeline_job",
  "cognito",
  "config",
  "connect",
  "dynamodb",
  "ecr_scan",
  "firehose",
  "iam",
  "iot",
  "iot_1_click",
  "iot_button",
  "iot_deprecated",
  "kafka",
  "kinesis",
  "kinesis_analytics",
  "lambda_function_urls",
  "lex",
  "rabbitmq",
  "s3",
  "s3_batch_job",
  "ses",
  "sns",
  "sqs",
  "streams",
  "eventbridge",
]

activemq = []
alb = ["bytes", "http", "http-body", "http-serde", "query_map"]
apigw = ["bytes", "http", "http-body", "http-serde", "query_map"]
appsync = []
autoscaling = ["chrono"]
chime_bot = ["chrono"]
clientvpn = []
cloudformation = []
cloudwatch_events = ["chrono"]
cloudwatch_logs = ["flate2"]
code_commit = ["chrono"]
codebuild = ["chrono"]
codedeploy = ["chrono"]
codepipeline = []
codepipeline_cloudwatch = ["chrono"]
codepipeline_job = []
cognito = []
config = []
connect = []
dynamodb = ["chrono", "serde_dynamo", "streams"]
ecr_scan = []
firehose = ["chrono"]
iam = []
iot = ["bytes", "http", "http-body", "http-serde", "iam"]
iot_1_click = []
iot_button = []
iot_deprecated = ["iot"]
kafka = ["chrono"]
kinesis = ["chrono"]
kinesis_analytics = ["kinesis"]
lambda_function_urls = ["bytes", "http", "http-body", "http-serde"]
lex = []
rabbitmq = []
s3 = ["bytes", "chrono", "http", "http-body", "http-serde"]
s3_batch_job = ["s3"]
ses = ["chrono"]
sns = ["chrono", "serde_with"]
sqs = ["serde_with"]
streams = []
eventbridge = ["chrono", "serde_with"]<|MERGE_RESOLUTION|>--- conflicted
+++ resolved
@@ -30,14 +30,10 @@
   "serde",
   "std",
 ], optional = true }
-<<<<<<< HEAD
-query_map = { version = "^0.7", features = [ "serde","url-query",], optional = true }
-=======
 query_map = { version = "^0.7", features = [
   "serde",
   "url-query",
 ], optional = true }
->>>>>>> 1cbe34b7
 flate2 = { version = "1.0.24", optional = true }
 
 [features]
