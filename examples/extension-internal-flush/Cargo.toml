[package]
name = "extension-internal-flush"
version = "0.1.0"
edition = "2021"

[dependencies]
anyhow = "1"
aws_lambda_events = { path = "../../lambda-events" }
lambda-extension = { path = "../../lambda-extension" }
lambda_runtime = { path = "../../lambda-runtime" }
<<<<<<< HEAD
serde = "1.0.217"
tokio = { version = "1", features = ["macros", "sync"] }
=======
serde = "1.0.136"
tokio = { version = "1.46", features = ["macros", "sync"] }
>>>>>>> f8b9a2ac
<|MERGE_RESOLUTION|>--- conflicted
+++ resolved
@@ -8,10 +8,5 @@
 aws_lambda_events = { path = "../../lambda-events" }
 lambda-extension = { path = "../../lambda-extension" }
 lambda_runtime = { path = "../../lambda-runtime" }
-<<<<<<< HEAD
 serde = "1.0.217"
-tokio = { version = "1", features = ["macros", "sync"] }
-=======
-serde = "1.0.136"
-tokio = { version = "1.46", features = ["macros", "sync"] }
->>>>>>> f8b9a2ac
+tokio = { version = "1.46", features = ["macros", "sync"] }