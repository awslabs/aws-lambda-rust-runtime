use std::collections::HashMap;

use serde::{Deserialize, Serialize};
use serde_json::Value;

pub type AnyDocument = HashMap<String, Value>;

#[derive(Clone, Debug, Default, Deserialize, Eq, PartialEq, Serialize)]
#[serde(rename_all = "camelCase")]
<<<<<<< HEAD
pub struct InsertNs {
    #[serde(default)]
=======
pub struct DatabaseCollection {
>>>>>>> 3b56c7f0
    db: String,
    #[serde(default)]
    coll: String,
}

#[derive(Clone, Debug, Default, Deserialize, Eq, PartialEq, Serialize)]
pub struct DocumentId {
    #[serde(rename = "_data")]
    pub data: String,
}

#[derive(Clone, Debug, Default, Deserialize, Eq, PartialEq, Serialize)]
pub struct DocumentKeyIdOid {
    #[serde(rename = "$oid")]
    pub oid: String,
}

#[derive(Clone, Debug, Default, Deserialize, Eq, PartialEq, Serialize)]
pub struct DocumentKeyId {
    #[serde(rename = "_id")]
    pub id: DocumentKeyIdOid,
}

#[derive(Clone, Debug, Default, Deserialize, Eq, PartialEq, Serialize)]
pub struct InnerTimestamp {
    t: usize,
    i: usize,
}

#[derive(Clone, Debug, Default, Deserialize, Eq, PartialEq, Serialize)]
pub struct Timestamp {
    #[serde(rename = "$timestamp")]
    pub timestamp: InnerTimestamp,
}<|MERGE_RESOLUTION|>--- conflicted
+++ resolved
@@ -7,15 +7,10 @@
 
 #[derive(Clone, Debug, Default, Deserialize, Eq, PartialEq, Serialize)]
 #[serde(rename_all = "camelCase")]
-<<<<<<< HEAD
-pub struct InsertNs {
-    #[serde(default)]
-=======
 pub struct DatabaseCollection {
->>>>>>> 3b56c7f0
     db: String,
     #[serde(default)]
-    coll: String,
+    coll: Option<String>,
 }
 
 #[derive(Clone, Debug, Default, Deserialize, Eq, PartialEq, Serialize)]
