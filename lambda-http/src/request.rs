//! ALB and API Gateway request adaptations
//!
//! Typically these are exposed via the `request_context`
//! request extension method provided by [lambda_http::RequestExt](../trait.RequestExt.html)
//!
use crate::ext::{PathParameters, QueryStringParameters, RawHttpPath, StageVariables};
#[cfg(feature = "alb")]
use aws_lambda_events::alb::{AlbTargetGroupRequest, AlbTargetGroupRequestContext};
#[cfg(feature = "apigw_rest")]
use aws_lambda_events::apigw::{ApiGatewayProxyRequest, ApiGatewayProxyRequestContext};
#[cfg(feature = "apigw_http")]
use aws_lambda_events::apigw::{ApiGatewayV2httpRequest, ApiGatewayV2httpRequestContext};
#[cfg(feature = "apigw_websockets")]
use aws_lambda_events::apigw::{ApiGatewayWebsocketProxyRequest, ApiGatewayWebsocketProxyRequestContext};
use aws_lambda_events::encodings::Body;
use http::header::HeaderName;
use query_map::QueryMap;
use serde::Deserialize;
use serde_json::error::Error as JsonError;
use std::future::Future;
use std::pin::Pin;
use std::{io::Read, mem};

/// Internal representation of an Lambda http event from
/// ALB, API Gateway REST and HTTP API proxy event perspectives
///
/// This is not intended to be a type consumed by crate users directly. The order
/// of the variants are notable. Serde will try to deserialize in this order.
#[doc(hidden)]
#[derive(Deserialize, Debug)]
#[serde(untagged)]
pub enum LambdaRequest {
    #[cfg(feature = "apigw_rest")]
    ApiGatewayV1(ApiGatewayProxyRequest),
    #[cfg(feature = "apigw_http")]
    ApiGatewayV2(ApiGatewayV2httpRequest),
    #[cfg(feature = "alb")]
    Alb(AlbTargetGroupRequest),
    #[cfg(feature = "apigw_websockets")]
    WebSocket(ApiGatewayWebsocketProxyRequest),
}

impl LambdaRequest {
    /// Return the `RequestOrigin` of the request to determine where the `LambdaRequest`
    /// originated from, so that the appropriate response can be selected based on what
    /// type of response the request origin expects.
    pub fn request_origin(&self) -> RequestOrigin {
        match self {
            #[cfg(feature = "apigw_rest")]
            LambdaRequest::ApiGatewayV1 { .. } => RequestOrigin::ApiGatewayV1,
            #[cfg(feature = "apigw_http")]
            LambdaRequest::ApiGatewayV2 { .. } => RequestOrigin::ApiGatewayV2,
            #[cfg(feature = "alb")]
            LambdaRequest::Alb { .. } => RequestOrigin::Alb,
            #[cfg(feature = "apigw_websockets")]
            LambdaRequest::WebSocket { .. } => RequestOrigin::WebSocket,
        }
    }
}

/// RequestFuture type
pub type RequestFuture<'a, R, E> = Pin<Box<dyn Future<Output = Result<R, E>> + 'a>>;

/// Represents the origin from which the lambda was requested from.
#[doc(hidden)]
#[derive(Debug)]
pub enum RequestOrigin {
    /// API Gateway request origin
    #[cfg(feature = "apigw_rest")]
    ApiGatewayV1,
    /// API Gateway v2 request origin
    #[cfg(feature = "apigw_http")]
    ApiGatewayV2,
    /// ALB request origin
    #[cfg(feature = "alb")]
    Alb,
    /// API Gateway WebSocket
    #[cfg(feature = "apigw_websockets")]
    WebSocket,
}

<<<<<<< HEAD
impl RequestOrigin {
    pub(crate) fn clone(&self) -> RequestOrigin {
        match self {
            RequestOrigin::ApiGatewayV1 => RequestOrigin::ApiGatewayV1,
            RequestOrigin::ApiGatewayV2 => RequestOrigin::ApiGatewayV2,
            RequestOrigin::Alb => RequestOrigin::Alb,
            RequestOrigin::WebSocket => RequestOrigin::WebSocket,
        }
    }
}

=======
#[cfg(feature = "apigw_http")]
>>>>>>> ff948fab
fn into_api_gateway_v2_request(ag: ApiGatewayV2httpRequest) -> http::Request<Body> {
    let http_method = ag.request_context.http.method.clone();
    let raw_path = ag.raw_path.unwrap_or_default();

    // don't use the query_string_parameters from API GW v2 to
    // populate the QueryStringParameters extension because
    // the value is not compatible with the whatgw specification.
    // See: https://github.com/awslabs/aws-lambda-rust-runtime/issues/470
    // See: https://url.spec.whatwg.org/#urlencoded-parsing
    let query_string_parameters = if let Some(query) = &ag.raw_query_string {
        query.parse().unwrap() // this is Infallible
    } else {
        ag.query_string_parameters
    };

    let builder = http::Request::builder()
        .uri({
            let host = ag
                .headers
                .get(http::header::HOST)
                .and_then(|s| s.to_str().ok())
                .or(ag.request_context.domain_name.as_deref());
            let path = apigw_path_with_stage(&ag.request_context.stage, &raw_path);

            let mut url = match host {
                None => path,
                Some(host) => {
                    let scheme = ag
                        .headers
                        .get(x_forwarded_proto())
                        .and_then(|s| s.to_str().ok())
                        .unwrap_or("https");
                    format!("{}://{}{}", scheme, host, path)
                }
            };
            if let Some(query) = ag.raw_query_string {
                url.push('?');
                url.push_str(&query);
            }
            url
        })
        .extension(RawHttpPath(raw_path))
        .extension(QueryStringParameters(query_string_parameters))
        .extension(PathParameters(QueryMap::from(ag.path_parameters)))
        .extension(StageVariables(QueryMap::from(ag.stage_variables)))
        .extension(RequestContext::ApiGatewayV2(ag.request_context));

    let mut headers = ag.headers;
    if let Some(cookies) = ag.cookies {
        if let Ok(header_value) = http::header::HeaderValue::from_str(&cookies.join(";")) {
            headers.append(http::header::COOKIE, header_value);
        }
    }

    let base64 = ag.is_base64_encoded;

    let mut req = builder
        .body(
            ag.body
                .as_deref()
                .map_or_else(Body::default, |b| Body::from_maybe_encoded(base64, b)),
        )
        .expect("failed to build request");

    // no builder method that sets headers in batch
    let _ = mem::replace(req.headers_mut(), headers);
    let _ = mem::replace(req.method_mut(), http_method);

    req
}

#[cfg(feature = "apigw_rest")]
fn into_proxy_request(ag: ApiGatewayProxyRequest) -> http::Request<Body> {
    let http_method = ag.http_method;
    let raw_path = ag.path.unwrap_or_default();

    let builder = http::Request::builder()
        .uri({
            let host = ag.headers.get(http::header::HOST).and_then(|s| s.to_str().ok());
            let path = apigw_path_with_stage(&ag.request_context.stage, &raw_path);

            let mut url = match host {
                None => path,
                Some(host) => {
                    let scheme = ag
                        .headers
                        .get(x_forwarded_proto())
                        .and_then(|s| s.to_str().ok())
                        .unwrap_or("https");
                    format!("{}://{}{}", scheme, host, path)
                }
            };

            if !ag.multi_value_query_string_parameters.is_empty() {
                url.push('?');
                url.push_str(&ag.multi_value_query_string_parameters.to_query_string());
            } else if !ag.query_string_parameters.is_empty() {
                url.push('?');
                url.push_str(&ag.query_string_parameters.to_query_string());
            }
            url
        })
        .extension(RawHttpPath(raw_path))
        // multi-valued query string parameters are always a super
        // set of singly valued query string parameters,
        // when present, multi-valued query string parameters are preferred
        .extension(QueryStringParameters(
            if ag.multi_value_query_string_parameters.is_empty() {
                ag.query_string_parameters
            } else {
                ag.multi_value_query_string_parameters
            },
        ))
        .extension(PathParameters(QueryMap::from(ag.path_parameters)))
        .extension(StageVariables(QueryMap::from(ag.stage_variables)))
        .extension(RequestContext::ApiGatewayV1(ag.request_context));

    // merge headers into multi_value_headers and make
    // multi-value_headers our cannoncial source of request headers
    let mut headers = ag.multi_value_headers;
    headers.extend(ag.headers);

    let base64 = ag.is_base64_encoded.unwrap_or_default();
    let mut req = builder
        .body(
            ag.body
                .as_deref()
                .map_or_else(Body::default, |b| Body::from_maybe_encoded(base64, b)),
        )
        .expect("failed to build request");

    // no builder method that sets headers in batch
    let _ = mem::replace(req.headers_mut(), headers);
    let _ = mem::replace(req.method_mut(), http_method);

    req
}

#[cfg(feature = "alb")]
fn into_alb_request(alb: AlbTargetGroupRequest) -> http::Request<Body> {
    let http_method = alb.http_method;
    let raw_path = alb.path.unwrap_or_default();

    let builder = http::Request::builder()
        .uri({
            let host = alb.headers.get(http::header::HOST).and_then(|s| s.to_str().ok());

            let mut url = match host {
                None => raw_path.clone(),
                Some(host) => {
                    let scheme = alb
                        .headers
                        .get(x_forwarded_proto())
                        .and_then(|s| s.to_str().ok())
                        .unwrap_or("https");
                    format!("{}://{}{}", scheme, host, &raw_path)
                }
            };

            if !alb.multi_value_query_string_parameters.is_empty() {
                url.push('?');
                url.push_str(&alb.multi_value_query_string_parameters.to_query_string());
            } else if !alb.query_string_parameters.is_empty() {
                url.push('?');
                url.push_str(&alb.query_string_parameters.to_query_string());
            }

            url
        })
        .extension(RawHttpPath(raw_path))
        // multi valued query string parameters are always a super
        // set of singly valued query string parameters,
        // when present, multi-valued query string parameters are preferred
        .extension(QueryStringParameters(
            if alb.multi_value_query_string_parameters.is_empty() {
                alb.query_string_parameters
            } else {
                alb.multi_value_query_string_parameters
            },
        ))
        .extension(RequestContext::Alb(alb.request_context));

    // merge headers into multi_value_headers and make
    // multi-value_headers our cannoncial source of request headers
    let mut headers = alb.multi_value_headers;
    headers.extend(alb.headers);

    let base64 = alb.is_base64_encoded;

    let mut req = builder
        .body(
            alb.body
                .as_deref()
                .map_or_else(Body::default, |b| Body::from_maybe_encoded(base64, b)),
        )
        .expect("failed to build request");

    // no builder method that sets headers in batch
    let _ = mem::replace(req.headers_mut(), headers);
    let _ = mem::replace(req.method_mut(), http_method);

    req
}

#[cfg(feature = "apigw_websockets")]
fn into_websocket_request(ag: ApiGatewayWebsocketProxyRequest) -> http::Request<Body> {
    let http_method = ag.http_method;
    let builder = http::Request::builder()
        .uri({
            let host = ag.headers.get(http::header::HOST).and_then(|s| s.to_str().ok());
            let path = apigw_path_with_stage(&ag.request_context.stage, &ag.path.unwrap_or_default());

            let mut url = match host {
                None => path,
                Some(host) => {
                    let scheme = ag
                        .headers
                        .get(x_forwarded_proto())
                        .and_then(|s| s.to_str().ok())
                        .unwrap_or("https");
                    format!("{}://{}{}", scheme, host, path)
                }
            };

            if !ag.multi_value_query_string_parameters.is_empty() {
                url.push('?');
                url.push_str(&ag.multi_value_query_string_parameters.to_query_string());
            } else if !ag.query_string_parameters.is_empty() {
                url.push('?');
                url.push_str(&ag.query_string_parameters.to_query_string());
            }
            url
        })
        // multi-valued query string parameters are always a super
        // set of singly valued query string parameters,
        // when present, multi-valued query string parameters are preferred
        .extension(QueryStringParameters(
            if ag.multi_value_query_string_parameters.is_empty() {
                ag.query_string_parameters
            } else {
                ag.multi_value_query_string_parameters
            },
        ))
        .extension(PathParameters(QueryMap::from(ag.path_parameters)))
        .extension(StageVariables(QueryMap::from(ag.stage_variables)))
        .extension(RequestContext::WebSocket(ag.request_context));

    // merge headers into multi_value_headers and make
    // multi-value_headers our cannoncial source of request headers
    let mut headers = ag.multi_value_headers;
    headers.extend(ag.headers);

    let base64 = ag.is_base64_encoded.unwrap_or_default();
    let mut req = builder
        .body(
            ag.body
                .as_deref()
                .map_or_else(Body::default, |b| Body::from_maybe_encoded(base64, b)),
        )
        .expect("failed to build request");

    // no builder method that sets headers in batch
    let _ = mem::replace(req.headers_mut(), headers);
    let _ = mem::replace(req.method_mut(), http_method.unwrap_or(http::Method::GET));

    req
}

fn apigw_path_with_stage(stage: &Option<String>, path: &str) -> String {
    match stage {
        None => path.into(),
        Some(stage) if stage == "$default" => path.into(),
        Some(stage) => format!("/{}{}", stage, path),
    }
}

/// Event request context as an enumeration of request contexts
/// for both ALB and API Gateway and HTTP API events
#[derive(Deserialize, Debug, Clone)]
#[serde(untagged)]
pub enum RequestContext {
    /// API Gateway proxy request context
    #[cfg(feature = "apigw_rest")]
    ApiGatewayV1(ApiGatewayProxyRequestContext),
    /// API Gateway v2 request context
    #[cfg(feature = "apigw_http")]
    ApiGatewayV2(ApiGatewayV2httpRequestContext),
    /// ALB request context
    #[cfg(feature = "alb")]
    Alb(AlbTargetGroupRequestContext),
    /// WebSocket request context
    #[cfg(feature = "apigw_websockets")]
    WebSocket(ApiGatewayWebsocketProxyRequestContext),
}

/// Converts LambdaRequest types into `http::Request<Body>` types
impl<'a> From<LambdaRequest> for http::Request<Body> {
    fn from(value: LambdaRequest) -> Self {
        match value {
            #[cfg(feature = "apigw_rest")]
            LambdaRequest::ApiGatewayV1(ag) => into_proxy_request(ag),
            #[cfg(feature = "apigw_http")]
            LambdaRequest::ApiGatewayV2(ag) => into_api_gateway_v2_request(ag),
            #[cfg(feature = "alb")]
            LambdaRequest::Alb(alb) => into_alb_request(alb),
            #[cfg(feature = "apigw_websockets")]
            LambdaRequest::WebSocket(ag) => into_websocket_request(ag),
        }
    }
}

/// Deserializes a `Request` from a `Read` impl providing JSON events.
///
/// # Example
///
/// ```rust,no_run
/// use lambda_http::request::from_reader;
/// use std::fs::File;
/// use std::error::Error;
///
/// fn main() -> Result<(), Box<dyn Error>> {
///     let request = from_reader(
///         File::open("path/to/request.json")?
///     )?;
///     Ok(println!("{:#?}", request))
/// }
/// ```
pub fn from_reader<R>(rdr: R) -> Result<crate::Request, JsonError>
where
    R: Read,
{
    serde_json::from_reader(rdr).map(LambdaRequest::into)
}

/// Deserializes a `Request` from a string of JSON text.
///
/// # Example
///
/// ```rust,no_run
/// use lambda_http::request::from_str;
/// use std::fs::File;
/// use std::error::Error;
///
/// fn main() -> Result<(), Box<dyn Error>> {
///     let request = from_str(
///         r#"{ ...raw json here... }"#
///     )?;
///     Ok(println!("{:#?}", request))
/// }
/// ```
pub fn from_str(s: &str) -> Result<crate::Request, JsonError> {
    serde_json::from_str(s).map(LambdaRequest::into)
}

fn x_forwarded_proto() -> HeaderName {
    HeaderName::from_static("x-forwarded-proto")
}

#[cfg(test)]
mod tests {
    use super::*;
    use crate::RequestExt;
    use std::fs::File;

    #[test]
    fn deserializes_apigw_request_events_from_readables() {
        // from the docs
        // https://docs.aws.amazon.com/lambda/latest/dg/eventsources.html#eventsources-api-gateway-request
        // note: file paths are relative to the directory of the crate at runtime
        let result = from_reader(File::open("tests/data/apigw_proxy_request.json").expect("expected file"));
        assert!(result.is_ok(), "event was not parsed as expected {:?}", result);
    }

    #[test]
    fn deserializes_minimal_apigw_http_request_events() {
        // from the docs
        // https://docs.aws.amazon.com/lambda/latest/dg/eventsources.html#eventsources-api-gateway-request
        let input = include_str!("../tests/data/apigw_v2_proxy_request_minimal.json");
        let result = from_str(input);
        assert!(
            result.is_ok(),
            "event was not parsed as expected {:?} given {}",
            result,
            input
        );
        let req = result.expect("failed to parse request");
        assert_eq!(req.method(), "GET");
        assert_eq!(req.uri(), "https://xxx.execute-api.us-east-1.amazonaws.com/");

        // Ensure this is an APIGWv2 request
        let req_context = req.request_context();
        assert!(
            match req_context {
                RequestContext::ApiGatewayV2(_) => true,
                _ => false,
            },
            "expected ApiGatewayV2 context, got {:?}",
            req_context
        );
    }

    #[test]
    fn deserializes_apigw_http_request_events() {
        // from the docs
        // https://docs.aws.amazon.com/lambda/latest/dg/eventsources.html#eventsources-api-gateway-request
        let input = include_str!("../tests/data/apigw_v2_proxy_request.json");
        let result = from_str(input);
        assert!(
            result.is_ok(),
            "event was not parsed as expected {:?} given {}",
            result,
            input
        );
        let req = result.expect("failed to parse request");
        let cookie_header = req
            .headers()
            .get(http::header::COOKIE)
            .ok_or_else(|| "Cookie header not found".to_string())
            .and_then(|v| v.to_str().map_err(|e| e.to_string()));

        assert_eq!(req.method(), "POST");
        assert_eq!(req.uri(), "https://id.execute-api.us-east-1.amazonaws.com/my/path?parameter1=value1&parameter1=value2&parameter2=value");
        assert_eq!(cookie_header, Ok("cookie1=value1;cookie2=value2"));

        // Ensure this is an APIGWv2 request
        let req_context = req.request_context();
        assert!(
            match req_context {
                RequestContext::ApiGatewayV2(_) => true,
                _ => false,
            },
            "expected ApiGatewayV2 context, got {:?}",
            req_context
        );
    }

    #[test]
    fn deserializes_apigw_request_events() {
        // from the docs
        // https://docs.aws.amazon.com/apigateway/latest/developerguide/set-up-lambda-proxy-integrations.html#api-gateway-simple-proxy-for-lambda-input-format
        // https://docs.aws.amazon.com/apigateway/latest/developerguide/http-api-develop-integrations-lambda.html
        let input = include_str!("../tests/data/apigw_proxy_request.json");
        let result = from_str(input);
        assert!(
            result.is_ok(),
            "event was not parsed as expected {:?} given {}",
            result,
            input
        );
        let req = result.expect("failed to parse request");
        assert_eq!(req.method(), "GET");
        assert_eq!(
            req.uri(),
            "https://wt6mne2s9k.execute-api.us-west-2.amazonaws.com/test/test/hello?name=me"
        );

        // Ensure this is an APIGW request
        let req_context = req.request_context();
        assert!(
            match req_context {
                RequestContext::ApiGatewayV1(_) => true,
                _ => false,
            },
            "expected ApiGateway context, got {:?}",
            req_context
        );
    }

    #[test]
    fn deserializes_alb_request_events() {
        // from the docs
        // https://docs.aws.amazon.com/elasticloadbalancing/latest/application/lambda-functions.html#multi-value-headers
        let input = include_str!("../tests/data/alb_request.json");
        let result = from_str(input);
        assert!(
            result.is_ok(),
            "event was not parsed as expected {:?} given {}",
            result,
            input
        );
        let req = result.expect("failed to parse request");
        assert_eq!(req.method(), "GET");
        assert_eq!(
            req.uri(),
            "https://lambda-846800462-us-east-2.elb.amazonaws.com/?myKey=val2"
        );

        // Ensure this is an ALB request
        let req_context = req.request_context();
        assert!(
            match req_context {
                RequestContext::Alb(_) => true,
                _ => false,
            },
            "expected Alb context, got {:?}",
            req_context
        );
    }

    #[test]
    fn deserializes_apigw_multi_value_request_events() {
        // from docs
        // https://docs.aws.amazon.com/apigateway/latest/developerguide/set-up-lambda-proxy-integrations.html#api-gateway-simple-proxy-for-lambda-input-format
        let input = include_str!("../tests/data/apigw_multi_value_proxy_request.json");
        let result = from_str(input);
        assert!(
            result.is_ok(),
            "event is was not parsed as expected {:?} given {}",
            result,
            input
        );
        let request = result.expect("failed to parse request");

        assert!(!request.query_string_parameters().is_empty());

        // test RequestExt#query_string_parameters does the right thing
        assert_eq!(
            request.query_string_parameters().all("multivalueName"),
            Some(vec!["you", "me"])
        );
    }

    #[test]
    fn deserializes_alb_multi_value_request_events() {
        // from docs
        // https://docs.aws.amazon.com/apigateway/latest/developerguide/set-up-lambda-proxy-integrations.html#api-gateway-simple-proxy-for-lambda-input-format
        let input = include_str!("../tests/data/alb_multi_value_request.json");
        let result = from_str(input);
        assert!(
            result.is_ok(),
            "event is was not parsed as expected {:?} given {}",
            result,
            input
        );
        let request = result.expect("failed to parse request");
        assert!(!request.query_string_parameters().is_empty());

        // test RequestExt#query_string_parameters does the right thing
        assert_eq!(
            request.query_string_parameters().all("myKey"),
            Some(vec!["val1", "val2"])
        );
    }

    #[test]
    fn deserialize_apigw_http_sam_local() {
        // manually generated from AWS SAM CLI
        // Steps to recreate:
        // * sam init
        // * Use, Zip Python 3.9, and Hello World example
        // * Change the template to use HttpApi instead of Api
        // * Change the function code to return the Lambda event serialized
        // * sam local start-api
        // * Invoke the API
        let input = include_str!("../tests/data/apigw_v2_sam_local.json");
        let result = from_str(input);
        assert!(
            result.is_ok(),
            "event was not parsed as expected {:?} given {}",
            result,
            input
        );
        let req = result.expect("failed to parse request");
        assert_eq!(req.method(), "GET");
        assert_eq!(req.uri(), "http://127.0.0.1:3000/hello");
    }

    #[test]
    fn deserialize_apigw_no_host() {
        // generated from the 'apigateway-aws-proxy' test event template in the Lambda console
        let input = include_str!("../tests/data/apigw_no_host.json");
        let result = from_str(input);
        assert!(
            result.is_ok(),
            "event was not parsed as expected {:?} given {}",
            result,
            input
        );
        let req = result.expect("failed to parse request");
        assert_eq!(req.method(), "GET");
        assert_eq!(req.uri(), "/test/test/hello?name=me");
    }

    #[test]
    fn deserialize_alb_no_host() {
        // generated from ALB health checks
        let input = include_str!("../tests/data/alb_no_host.json");
        let result = from_str(input);
        assert!(
            result.is_ok(),
            "event was not parsed as expected {:?} given {}",
            result,
            input
        );
        let req = result.expect("failed to parse request");
        assert_eq!(req.method(), "GET");
        assert_eq!(req.uri(), "/v1/health/");
    }
}<|MERGE_RESOLUTION|>--- conflicted
+++ resolved
@@ -79,7 +79,6 @@
     WebSocket,
 }
 
-<<<<<<< HEAD
 impl RequestOrigin {
     pub(crate) fn clone(&self) -> RequestOrigin {
         match self {
@@ -91,9 +90,7 @@
     }
 }
 
-=======
 #[cfg(feature = "apigw_http")]
->>>>>>> ff948fab
 fn into_api_gateway_v2_request(ag: ApiGatewayV2httpRequest) -> http::Request<Body> {
     let http_method = ag.request_context.http.method.clone();
     let raw_path = ag.raw_path.unwrap_or_default();
