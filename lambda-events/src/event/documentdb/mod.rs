pub mod events;

<<<<<<< HEAD
use self::events::{insert_event::ChangeInsertEvent, 
                   delete_event::ChangeDeleteEvent,
                   drop_event::ChangeDropEvent, 
                   drop_database_event::ChangeDropDatabaseEvent};

use serde::{Deserialize, Serialize};

#[derive(Clone, Debug, Deserialize, Eq, PartialEq, Serialize)]
#[serde(untagged)]
pub enum ChangeEvent<T: Serialize> {
    ChangeInsertEvent(ChangeInsertEvent<T>),
    ChangeDeleteEvent(ChangeDeleteEvent),
    ChangeDropEvent(ChangeDropEvent),
    ChangeDropDatabaseEvent(ChangeDropDatabaseEvent),
=======
use self::events::{
    delete_event::ChangeDeleteEvent, drop_event::ChangeDropEvent, insert_event::ChangeInsertEvent,
    invalidate_event::ChangeInvalidateEvent,
    replace_event::ChangeReplaceEvent, update_event::ChangeUpdateEvent,
    rename_event::ChangeRenameEvent,
};
use serde::{Deserialize, Serialize};

#[derive(Clone, Debug, Deserialize, Eq, PartialEq, Serialize)]
#[serde(tag = "operationType", rename_all = "camelCase")]
pub enum ChangeEvent {
    Insert(ChangeInsertEvent),
    Delete(ChangeDeleteEvent),
    Drop(ChangeDropEvent),
    Invalidate(ChangeInvalidateEvent),
    Replace(ChangeReplaceEvent),
    Update(ChangeUpdateEvent),
    Rename(ChangeRenameEvent),
>>>>>>> 3b56c7f0
}

#[derive(Clone, Debug, Deserialize, Eq, PartialEq, Serialize)]
pub struct DocumentDbInnerEvent {
    pub event: ChangeEvent,
}

#[derive(Clone, Debug, Default, Deserialize, Eq, PartialEq, Serialize)]
#[serde(rename_all = "camelCase")]
pub struct DocumentDbEvent {
    #[serde(default)]
    pub event_source_arn: Option<String>,
    pub events: Vec<DocumentDbInnerEvent>,
    #[serde(default)]
    pub event_source: Option<String>,
}

#[cfg(test)]
#[cfg(feature = "documentdb")]
mod test {
    use super::*;

    pub type Event = DocumentDbEvent;

    fn test_example(data: &[u8]) {
        let parsed: Event = serde_json::from_slice(data).unwrap();
        let output: String = serde_json::to_string(&parsed).unwrap();
        let reparsed: Event = serde_json::from_slice(output.as_bytes()).unwrap();

        assert_eq!(parsed, reparsed);
    }

    #[test]
    fn example_documentdb_insert_event() {
        test_example(include_bytes!( "../../fixtures/example-documentdb-insert-event.json"));
    }

    #[test]
    fn example_documentdb_delete_event() {
        test_example(include_bytes!("../../fixtures/example-documentdb-delete-event.json"));
    }

    #[test]
    fn example_documentdb_drop_event() {
        test_example(include_bytes!("../../fixtures/example-documentdb-drop-event.json"));
    }

    #[test]
    fn example_documentdb_replace_event() {
        test_example(include_bytes!("../../fixtures/example-documentdb-replace-event.json"));
    }

    #[test]
    fn example_documentdb_update_event() {
        test_example(include_bytes!("../../fixtures/example-documentdb-update-event.json"));
    }

    #[test]
    fn example_documentdb_rename_event() {
        test_example(include_bytes!("../../fixtures/example-documentdb-rename-event.json"));
    }

    #[test]
    fn example_documentdb_invalidate_event() {
        test_example(include_bytes!("../../fixtures/example-documentdb-invalidate-event.json"));
    }

    #[test]
    #[cfg(feature = "documentdb")]
    fn example_documentdb_drop_database_event(){
        use std::collections::HashMap;

        use serde_json::Value;

        let data = include_bytes!("../../fixtures/example-documentdb-drop-database-event.json");

        type Event = DocumentDbEvent<HashMap<String, Value>>;

        let parsed: Event = serde_json::from_slice(data).unwrap();
        let output: String = serde_json::to_string(&parsed).unwrap();
        let reparsed: Event = serde_json::from_slice(output.as_bytes()).unwrap();
        assert_eq!(parsed, reparsed);
    }
}<|MERGE_RESOLUTION|>--- conflicted
+++ resolved
@@ -1,26 +1,14 @@
 pub mod events;
 
-<<<<<<< HEAD
-use self::events::{insert_event::ChangeInsertEvent, 
-                   delete_event::ChangeDeleteEvent,
-                   drop_event::ChangeDropEvent, 
-                   drop_database_event::ChangeDropDatabaseEvent};
-
-use serde::{Deserialize, Serialize};
-
-#[derive(Clone, Debug, Deserialize, Eq, PartialEq, Serialize)]
-#[serde(untagged)]
-pub enum ChangeEvent<T: Serialize> {
-    ChangeInsertEvent(ChangeInsertEvent<T>),
-    ChangeDeleteEvent(ChangeDeleteEvent),
-    ChangeDropEvent(ChangeDropEvent),
-    ChangeDropDatabaseEvent(ChangeDropDatabaseEvent),
-=======
 use self::events::{
-    delete_event::ChangeDeleteEvent, drop_event::ChangeDropEvent, insert_event::ChangeInsertEvent,
+    delete_event::ChangeDeleteEvent, 
+    drop_event::ChangeDropEvent, 
+    insert_event::ChangeInsertEvent,
     invalidate_event::ChangeInvalidateEvent,
-    replace_event::ChangeReplaceEvent, update_event::ChangeUpdateEvent,
+    replace_event::ChangeReplaceEvent, 
+    update_event::ChangeUpdateEvent,
     rename_event::ChangeRenameEvent,
+    drop_database_event::ChangeDropDatabaseEvent,
 };
 use serde::{Deserialize, Serialize};
 
@@ -30,11 +18,11 @@
     Insert(ChangeInsertEvent),
     Delete(ChangeDeleteEvent),
     Drop(ChangeDropEvent),
+    DropDatabase(ChangeDropDatabaseEvent),
     Invalidate(ChangeInvalidateEvent),
     Replace(ChangeReplaceEvent),
     Update(ChangeUpdateEvent),
     Rename(ChangeRenameEvent),
->>>>>>> 3b56c7f0
 }
 
 #[derive(Clone, Debug, Deserialize, Eq, PartialEq, Serialize)]
@@ -103,19 +91,7 @@
     }
 
     #[test]
-    #[cfg(feature = "documentdb")]
     fn example_documentdb_drop_database_event(){
-        use std::collections::HashMap;
-
-        use serde_json::Value;
-
-        let data = include_bytes!("../../fixtures/example-documentdb-drop-database-event.json");
-
-        type Event = DocumentDbEvent<HashMap<String, Value>>;
-
-        let parsed: Event = serde_json::from_slice(data).unwrap();
-        let output: String = serde_json::to_string(&parsed).unwrap();
-        let reparsed: Event = serde_json::from_slice(output.as_bytes()).unwrap();
-        assert_eq!(parsed, reparsed);
+        test_example(include_bytes!("../../fixtures/example-documentdb-drop-database-event.json"));
     }
 }