[workspace]
members = [
    "lambda-runtime-client",
<<<<<<< HEAD
    "lambda-runtime-core",
    "lambda-runtime"
=======
    "lambda-runtime",
    "lambda-http"
>>>>>>> 9966ee3b
]<|MERGE_RESOLUTION|>--- conflicted
+++ resolved
@@ -1,11 +1,7 @@
 [workspace]
 members = [
     "lambda-runtime-client",
-<<<<<<< HEAD
     "lambda-runtime-core",
-    "lambda-runtime"
-=======
     "lambda-runtime",
     "lambda-http"
->>>>>>> 9966ee3b
 ]