[package]
name = "lambda_http"
version = "0.15.1"
authors = [
    "David Calavera <dcalaver@amazon.com>",
    "Harold Sun <sunhua@amazon.com>",
]
edition = "2021"
rust-version = "1.81.0"
description = "Application Load Balancer and API Gateway event types for AWS Lambda"
keywords = ["AWS", "Lambda", "APIGateway", "ALB", "API"]
license = "Apache-2.0"
homepage = "https://github.com/awslabs/aws-lambda-rust-runtime"
repository = "https://github.com/awslabs/aws-lambda-rust-runtime"
documentation = "https://docs.rs/lambda_runtime"
categories = ["web-programming::http-server"]
readme = "README.md"

[features]
default = ["apigw_rest", "apigw_http", "apigw_websockets", "alb", "tracing"]
apigw_rest = []
apigw_http = []
apigw_websockets = []
alb = []
pass_through = []
tracing = ["lambda_runtime/tracing"] # enables access to the Tracing utilities
opentelemetry = ["lambda_runtime/opentelemetry"] # enables access to the OpenTelemetry layers and utilities
anyhow = ["lambda_runtime/anyhow"] # enables From<T> for Diagnostic for anyhow error types, see README.md for more info
eyre = ["lambda_runtime/eyre"] # enables From<T> for Diagnostic for eyre error types, see README.md for more info
miette = ["lambda_runtime/miette"] # enables From<T> for Diagnostic for miette error types, see README.md for more info

[dependencies]
bytes = { workspace = true }
encoding_rs = "0.8"
futures-util = { workspace = true }
http = { workspace = true }
http-body = { workspace = true }
http-body-util = { workspace = true }
<<<<<<< HEAD
lambda_runtime = { version = "0.13.0", path = "../lambda-runtime" }
=======
hyper = { workspace = true }
lambda_runtime = { version = "0.14.2", path = "../lambda-runtime" }
>>>>>>> f8b9a2ac
mime = "0.3"
percent-encoding = "2.3"
pin-project-lite = { workspace = true }
serde = { version = "1.0", features = ["derive"] }
serde_json = { version = "1.0", features = ["raw_value"] }
serde_urlencoded = "0.7"
tokio-stream = "0.1.17"
url = "2.5"

[dependencies.aws_lambda_events]
path = "../lambda-events"
version = "0.16.0"
default-features = false
features = ["alb", "apigw"]

[dev-dependencies]
<<<<<<< HEAD
axum-core = "0.5.0"
axum-extra = { version = "0.10.0", features = ["query"] }
lambda_runtime_api_client = { version = "0.11.1", path = "../lambda-runtime-api-client" }
maplit = "1.0"
tokio = { version = "1.43", features = ["macros"] }
=======
axum-core = "0.4.3"
axum-extra = { version = "0.9.2", features = ["query"] }
lambda_runtime_api_client = { version = "0.12.1", path = "../lambda-runtime-api-client" }
log = "^0.4"
maplit = "1.0"
tokio = { version = "1.0", features = ["macros"] }

[package.metadata.docs.rs]
all-features = true
>>>>>>> f8b9a2ac
<|MERGE_RESOLUTION|>--- conflicted
+++ resolved
@@ -36,12 +36,8 @@
 http = { workspace = true }
 http-body = { workspace = true }
 http-body-util = { workspace = true }
-<<<<<<< HEAD
-lambda_runtime = { version = "0.13.0", path = "../lambda-runtime" }
-=======
 hyper = { workspace = true }
 lambda_runtime = { version = "0.14.2", path = "../lambda-runtime" }
->>>>>>> f8b9a2ac
 mime = "0.3"
 percent-encoding = "2.3"
 pin-project-lite = { workspace = true }
@@ -58,20 +54,12 @@
 features = ["alb", "apigw"]
 
 [dev-dependencies]
-<<<<<<< HEAD
 axum-core = "0.5.0"
 axum-extra = { version = "0.10.0", features = ["query"] }
-lambda_runtime_api_client = { version = "0.11.1", path = "../lambda-runtime-api-client" }
+lambda_runtime_api_client = { version = "0.12.1", path = "../lambda-runtime-api-client" }
 maplit = "1.0"
 tokio = { version = "1.43", features = ["macros"] }
-=======
-axum-core = "0.4.3"
-axum-extra = { version = "0.9.2", features = ["query"] }
-lambda_runtime_api_client = { version = "0.12.1", path = "../lambda-runtime-api-client" }
 log = "^0.4"
-maplit = "1.0"
-tokio = { version = "1.0", features = ["macros"] }
 
 [package.metadata.docs.rs]
-all-features = true
->>>>>>> f8b9a2ac
+all-features = true