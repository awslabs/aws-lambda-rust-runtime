//! API Gateway request types. Typically these are exposed via the `request_context`
//! request extension method provided by [lambda_http::RequestExt](trait.RequestExt.html)

use std::{borrow::Cow, collections::HashMap, fmt, mem};

use http::{
    self,
    header::{HeaderName, HeaderValue, HOST},
    HeaderMap, Method, Request as HttpRequest,
};
use serde::{
    de::{Error as DeError, MapAccess, Visitor},
    Deserialize, Deserializer,
};
use serde_derive::Deserialize;
use serde_json::Value;

use crate::{
    body::Body,
    ext::{PathParameters, QueryStringParameters, StageVariables},
    strmap::StrMap,
};

/// Representation of an API Gateway proxy event data
#[doc(hidden)]
#[derive(Deserialize, Debug, Default)]
#[serde(rename_all = "camelCase")]
pub(crate) struct GatewayRequest<'a> {
    pub(crate) path: Cow<'a, str>,
    #[serde(deserialize_with = "deserialize_method")]
    pub(crate) http_method: Method,
    #[serde(deserialize_with = "deserialize_headers")]
    pub(crate) headers: HeaderMap<HeaderValue>,
    #[serde(default, deserialize_with = "deserialize_multi_value_headers")]
    pub(crate) multi_value_headers: HeaderMap<HeaderValue>,
    #[serde(deserialize_with = "nullable_default")]
    pub(crate) query_string_parameters: StrMap,
    #[serde(default, deserialize_with = "nullable_default")]
    pub(crate) multi_value_query_string_parameters: StrMap,
    #[serde(deserialize_with = "nullable_default")]
    pub(crate) path_parameters: StrMap,
    #[serde(deserialize_with = "nullable_default")]
    pub(crate) stage_variables: StrMap,
    pub(crate) body: Option<Cow<'a, str>>,
    #[serde(default)]
    pub(crate) is_base64_encoded: bool,
    pub(crate) request_context: RequestContext,
}

/// API Gateway request context
#[derive(Deserialize, Debug, Default, Clone)]
#[serde(rename_all = "camelCase")]
pub struct RequestContext {
    //pub path: String,
    pub account_id: String,
    pub resource_id: String,
    pub stage: String,
    pub request_id: String,
    pub resource_path: String,
    pub http_method: String,
    #[serde(default)]
    pub authorizer: HashMap<String, Value>,
    pub api_id: String,
    pub identity: Identity,
}

/// Identity assoicated with request
#[derive(Deserialize, Debug, Default, Clone)]
#[serde(rename_all = "camelCase")]
pub struct Identity {
    pub source_ip: String,
    pub cognito_identity_id: Option<String>,
    pub cognito_identity_pool_id: Option<String>,
    pub cognito_authentication_provider: Option<String>,
    pub cognito_authentication_type: Option<String>,
    pub account_id: Option<String>,
    pub caller: Option<String>,
    pub api_key: Option<String>,
    pub access_key: Option<String>,
    pub user: Option<String>,
    pub user_agent: Option<String>,
    pub user_arn: Option<String>,
}

/// Deserialize a str into an http::Method
fn deserialize_method<'de, D>(deserializer: D) -> Result<Method, D::Error>
where
    D: Deserializer<'de>,
{
    struct MethodVisitor;

    impl<'de> Visitor<'de> for MethodVisitor {
        type Value = Method;

        fn expecting(&self, formatter: &mut fmt::Formatter<'_>) -> fmt::Result {
            write!(formatter, "a Method")
        }

        fn visit_str<E>(self, v: &str) -> Result<Self::Value, E>
        where
            E: DeError,
        {
            v.parse().map_err(E::custom)
        }
    }

    deserializer.deserialize_str(MethodVisitor)
}

/// Deserialize a map of Cow<'_, str> => Vec<Cow<'_, str>> into an http::HeaderMap
fn deserialize_multi_value_headers<'de, D>(deserializer: D) -> Result<HeaderMap<HeaderValue>, D::Error>
where
    D: Deserializer<'de>,
{
    struct HeaderVisitor;

    impl<'de> Visitor<'de> for HeaderVisitor {
        type Value = HeaderMap<HeaderValue>;

        fn expecting(&self, formatter: &mut fmt::Formatter<'_>) -> fmt::Result {
            write!(formatter, "a multi valued HeaderMap<HeaderValue>")
        }

        fn visit_map<A>(self, mut map: A) -> Result<Self::Value, A::Error>
        where
            A: MapAccess<'de>,
        {
            let mut headers = map
                .size_hint()
                .map(HeaderMap::with_capacity)
                .unwrap_or_else(HeaderMap::new);
            while let Some((key, values)) = map.next_entry::<Cow<'_, str>, Vec<Cow<'_, str>>>()? {
                // note the aws docs for multi value headers include an empty key. I'm not sure if this is a doc bug
                // or not by the http crate doesn't handle it
                // https://docs.aws.amazon.com/apigateway/latest/developerguide/set-up-lambda-proxy-integrations.html#api-gateway-simple-proxy-for-lambda-input-format
                if !key.is_empty() {
                    for value in values {
                        let header_name = key.parse::<HeaderName>().map_err(A::Error::custom)?;
                        let header_value =
                            HeaderValue::from_shared(value.into_owned().into()).map_err(A::Error::custom)?;
                        headers.append(header_name, header_value);
                    }
                }
            }
            Ok(headers)
        }
    }

    deserializer.deserialize_map(HeaderVisitor)
}

/// Deserialize a map of Cow<'_, str> => Cow<'_, str> into an http::HeaderMap
fn deserialize_headers<'de, D>(deserializer: D) -> Result<HeaderMap<HeaderValue>, D::Error>
where
    D: Deserializer<'de>,
{
    struct HeaderVisitor;

    impl<'de> Visitor<'de> for HeaderVisitor {
        type Value = HeaderMap<HeaderValue>;

        fn expecting(&self, formatter: &mut fmt::Formatter<'_>) -> fmt::Result {
            write!(formatter, "a HeaderMap<HeaderValue>")
        }

        fn visit_map<A>(self, mut map: A) -> Result<Self::Value, A::Error>
        where
            A: MapAccess<'de>,
        {
            let mut headers = map
                .size_hint()
                .map(HeaderMap::with_capacity)
                .unwrap_or_else(HeaderMap::new);
            while let Some((key, value)) = map.next_entry::<Cow<'_, str>, Cow<'_, str>>()? {
                let header_name = key.parse::<HeaderName>().map_err(A::Error::custom)?;
                let header_value = HeaderValue::from_shared(value.into_owned().into()).map_err(A::Error::custom)?;
                headers.append(header_name, header_value);
            }
            Ok(headers)
        }
    }

    deserializer.deserialize_map(HeaderVisitor)
}

/// deserializes (json) null values to their default values
// https://github.com/serde-rs/serde/issues/1098
fn nullable_default<'de, T, D>(deserializer: D) -> Result<T, D::Error>
where
    D: Deserializer<'de>,
    T: Default + Deserialize<'de>,
{
    let opt = Option::deserialize(deserializer)?;
    Ok(opt.unwrap_or_else(T::default))
}

impl<'a> From<GatewayRequest<'a>> for HttpRequest<Body> {
    fn from(value: GatewayRequest<'_>) -> Self {
        let GatewayRequest {
            path,
            http_method,
            headers,
            mut multi_value_headers,
            query_string_parameters,
            multi_value_query_string_parameters,
            path_parameters,
            stage_variables,
            body,
            is_base64_encoded,
            request_context,
        } = value;

        // build an http::Request<lambda_http::Body> from a lambda_http::GatewayRequest
        let mut builder = HttpRequest::builder();
        builder.method(http_method);
        builder.uri({
            format!(
                "https://{}{}",
                headers
                    .get(HOST)
                    .map(|val| val.to_str().unwrap_or_default())
                    .unwrap_or_default(),
                path
            )
        });
        // multi valued query string parameters are always a super
        // set of singly valued query string parameters,
        // when present, multi-valued query string parameters are preferred
        builder.extension(QueryStringParameters(
            if multi_value_query_string_parameters.is_empty() {
                query_string_parameters
            } else {
                multi_value_query_string_parameters
            },
        ));
        builder.extension(PathParameters(path_parameters));
        builder.extension(StageVariables(stage_variables));
        builder.extension(request_context);

        let mut req = builder
            .body(match body {
                Some(b) => {
                    if is_base64_encoded {
                        // todo: document failure behavior
                        Body::from(::base64::decode(b.as_ref()).unwrap_or_default())
                    } else {
                        Body::from(b.into_owned())
                    }
                }
                _ => Body::from(()),
            })
            .expect("failed to build request");

        // merge headers into multi_value_headers and make
        // multi_value_headers our cannoncial source of request headers
        for (key, value) in headers {
            // see HeaderMap#into_iter() docs for cases when key element may be None
            if let Some(first_key) = key {
                // if it contains the key, avoid appending a duplicate value
                if !multi_value_headers.contains_key(&first_key) {
                    multi_value_headers.append(first_key, value);
                }
            }
        }

        // no builder method that sets headers in batch
        mem::replace(req.headers_mut(), multi_value_headers);

        req
    }
}

#[cfg(test)]
mod tests {
    use super::*;
    use crate::RequestExt;
    use serde_json;
    use std::collections::HashMap;

    #[test]
    fn requests_convert() {
        let mut headers = HeaderMap::new();
        headers.insert("Host", "www.rust-lang.org".parse().unwrap());
        let gwr: GatewayRequest<'_> = GatewayRequest {
            path: "/foo".into(),
            headers,
            ..GatewayRequest::default()
        };
        let expected = HttpRequest::get("https://www.rust-lang.org/foo").body(()).unwrap();
        let actual = HttpRequest::from(gwr);
        assert_eq!(expected.method(), actual.method());
        assert_eq!(expected.uri(), actual.uri());
        assert_eq!(expected.method(), actual.method());
    }

    #[test]
    fn deserializes_request_events() {
        // from the docs
        // https://docs.aws.amazon.com/lambda/latest/dg/eventsources.html#eventsources-api-gateway-request
        let input = include_str!("../tests/data/apigw_proxy_request.json");
        let result = serde_json::from_str::<GatewayRequest<'_>>(&input);
        assert!(result.is_ok(), format!("event was not parsed as expected {:?}", result));
    }

    #[test]
    fn deserialize_multi_value_events() {
        // from docs
        // https://docs.aws.amazon.com/apigateway/latest/developerguide/set-up-lambda-proxy-integrations.html#api-gateway-simple-proxy-for-lambda-input-format
        let input = include_str!("../tests/data/apigw_multi_value_proxy_request.json");
        let result = serde_json::from_str::<GatewayRequest<'_>>(&input);
<<<<<<< HEAD
        assert!(
            result.is_ok(),
            format!("event is was not parsed as expected {:?}", result)
        );
        let apigw = result.unwrap();
        assert!(!apigw.query_string_parameters.is_empty());
        assert!(!apigw.multi_value_query_string_parameters.is_empty());
        let actual = HttpRequest::from(apigw);

        // test RequestExt#query_string_parameters does the right thing
        assert_eq!(
            actual.query_string_parameters().get_all("multivalueName"),
            Some(vec!["you", "me"])
        )
=======
        assert!(result.is_ok(), format!("event was not parsed as expected {:?}", result));
>>>>>>> e881b724
    }

    #[test]
    fn implements_default() {
        assert_eq!(
            GatewayRequest {
                path: "/foo".into(),
                ..GatewayRequest::default()
            }
            .path,
            "/foo"
        )
    }

    #[test]
    fn deserialize_with_null() {
        #[derive(Debug, PartialEq, Deserialize)]
        struct Test {
            #[serde(deserialize_with = "nullable_default")]
            foo: HashMap<String, String>,
        }

        assert_eq!(
            serde_json::from_str::<Test>(r#"{"foo":null}"#).expect("failed to deserialize"),
            Test { foo: HashMap::new() }
        )
    }

}<|MERGE_RESOLUTION|>--- conflicted
+++ resolved
@@ -308,7 +308,6 @@
         // https://docs.aws.amazon.com/apigateway/latest/developerguide/set-up-lambda-proxy-integrations.html#api-gateway-simple-proxy-for-lambda-input-format
         let input = include_str!("../tests/data/apigw_multi_value_proxy_request.json");
         let result = serde_json::from_str::<GatewayRequest<'_>>(&input);
-<<<<<<< HEAD
         assert!(
             result.is_ok(),
             format!("event is was not parsed as expected {:?}", result)
@@ -322,10 +321,7 @@
         assert_eq!(
             actual.query_string_parameters().get_all("multivalueName"),
             Some(vec!["you", "me"])
-        )
-=======
-        assert!(result.is_ok(), format!("event was not parsed as expected {:?}", result));
->>>>>>> e881b724
+        );
     }
 
     #[test]
