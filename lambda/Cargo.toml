--- conflicted
+++ resolved
@@ -4,13 +4,9 @@
 authors = ["David Barsky <dbarsky@amazon.com>"]
 description = "AWS Lambda Runtime"
 edition = "2018"
-<<<<<<< HEAD
-license = "Apache-2.0"
-=======
 license = "Apache License 2.0"
 repository = "https://github.com/awslabs/aws-lambda-rust-runtime"
 readme = "../README.md"
->>>>>>> 4a2cbb5f
 
 [features]
 default = ["simulated", "derive"]
@@ -25,21 +21,15 @@
 bytes = "1.0"
 http = "0.2"
 lambda-attributes = { path = "../lambda-attributes", version = "0.1.0", optional = true}
-<<<<<<< HEAD
 async-stream = "0.3"
 futures = "0.3"
-tracing = "0.1.13"
-tracing-futures = "0.2.3"
 tracing-error = "0.1.2"
-=======
 tracing = { version = "0.1", features = ["log"] }
 tracing-futures = "0.2"
-async-stream = "0.2"
 
 [dev-dependencies]
 tracing-subscriber = "0.2"
 once_cell = "1.4.0"
 simple_logger = "1.6.0"
 log = "0.4"
-simple-error = "0.2"
->>>>>>> 4a2cbb5f
+simple-error = "0.2"